# :white_check_mark: :x: :moon: DOs and DON'Ts for modern Neovim Lua plugin development

> [!IMPORTANT]
>
> The code snippets in this document use the Neovim 0.10.0 API.

> [!NOTE]
>
> For a guide to using Lua in Neovim,
> please refer to [`:h lua-intro`](https://neovim.io/doc/user/lua.html).

## :safety_vest: Type safety

Lua, as a dynamically typed language, is great for configuration.
It provides virtually immediate feedback.

### :x: DON'T

...make your plugin susceptible to unexpected bugs at the wrong time.

### :white_check_mark: DO

...leverage [LuaCATS annotations](https://luals.github.io/wiki/annotations/),
along with [lua-language-server](https://github.com/LuaLS/lua-language-server) to
catch potential bugs in your CI before your plugin's users do.

#### :hammer_and_wrench: Tools

- [lua-typecheck-action](https://github.com/marketplace/actions/lua-typecheck-action)
- [luacheck](https://github.com/mpeterv/luacheck) for additional linting.
- [neodev.nvim](https://github.com/folke/neodev.nvim)

For Nix users:

- [nix-gen-luarc-json](https://github.com/mrcjkb/nix-gen-luarc-json),
  which can be used to integrate with [git-hooks.nix](https://github.com/cachix/git-hooks.nix).

#### :books: Further reading

- [LuaCATS documentation](https://luals.github.io/wiki/annotations/)
- [Algebraic data types in Lua (Almost)](https://mrcjkb.dev/posts/2023-08-17-lua-adts.html)

## :speaking_head: User Commands

### :x: DON'T

...pollute the command namespace with a command for each action.

**Example:**

- `:RocksInstall {arg}`
- `:RocksPrune {arg}`
- `:RocksUpdate`
- `:RocksSync`

This can quickly become overwhelming when users rely on
command completion.

### :white_check_mark: DO

...gather subcommands under scoped commands
and implement completions for each subcommand.

**Example:**

- `:Rocks install {arg}`
- `:Rocks prune {arg}`
- `:Rocks update`
- `:Rocks sync`

<details>
  <summary>
    <b>Screenshots</b>
  </summary>

  Subcommand completions:

  ![](https://github.com/mrcjkb/nvim-best-practices/assets/12857160/33bf7825-b08b-427b-aa55-c51b8b10a361)

  Argument completions:

  ![](https://github.com/mrcjkb/nvim-best-practices/assets/12857160/e8c8de05-f2aa-477b-82e5-f983775d5fd3)
</details>

Here's an example of how to implement completions.
In this example, we want to 

- provide *subcommand completions* if the user has typed 
  `:Rocks ...`
- *argument completions* if they have typed `:Rocks {subcommand} ...`

First, define a type for each subcommand, which has:

- An implementation, a function which is called when executing
  the subcommand.
- Optional completions for the subcommand's arguments.

```lua
---@class MyCmdSubcommand
---@field impl fun(args:string[], opts: table) The command implementation
---@field complete? fun(subcmd_arg_lead: string): string[] (optional) Command completions callback, taking the lead of the subcommand's arguments
```

Next, we define a table mapping subcommands to their
implementations and completions:

```lua
---@type table<string, MyCmdSubcommand>
local subcommand_tbl = {
    update = {
        impl = function(args, opts)
          -- Implementation (args is a list of strings)
        end,
        -- This subcommand has no completions
    },
    install = {
        impl = function(args, opts)
            -- Implementation
        end,
        complete = function(subcmd_arg_lead)
            -- Simplified example
            local install_args = {
                "neorg",
                "rest.nvim",
                "rustaceanvim",
            }
            return vim.iter(install_args)
                :filter(function(install_arg)
                    -- If the user has typed `:Rocks install ne`,
                    -- this will match 'neorg'
                    return install_arg:find(subcmd_arg_lead) ~= nil
                end)
                :totable()
        end,
        -- ...
    },
}
```

Then, create a lua function to implement the main command:

```lua
---@param opts table :h lua-guide-commands-create
local function my_cmd(opts)
    local fargs = opts.fargs
    local subcommand_key = fargs[1]
    -- Get the subcommand's arguments, if any
    local args = #fargs > 1 and vim.list_slice(fargs, 2, #fargs) or {}
    local subcommand = subcommand_tbl[subcommand_key]
    if not subcommand then
<<<<<<< HEAD
        vim.notify("Rocks: Unknown command: " .. subcommand_key, vim.log.levels.ERROR)
=======
        vim.notify("Rocks: Unknown command: " .. subcommand, vim.log.levels.ERROR)
>>>>>>> 9dab1c66
        return
    end
    -- Invoke the subcommand
    subcommand.impl(args, opts)
end
```

Finally, we register our command, along with the completions:

```lua
-- NOTE: the options will vary, based on your use case.
vim.api.nvim_create_user_command("Rocks", my_cmd, {
    nargs = "+",
    desc = "My awesome command with subcommand completions",
    complete = function(arg_lead, cmdline, _)
        -- Get the subcommand.
        local subcmd_key, subcmd_arg_lead = cmdline:match("^Rocks[!]*%s(%S+)%s(.*)$")
        if subcmd_key and subcmd_arg_lead and subcommand_tbl[subcmd_key] and subcommand_tbl[subcmd_key].complete then
            -- The subcommand has completions. Return them.
            return subcommand_tbl[subcmd_key].complete(subcmd_arg_lead)
        end
        -- Check if cmdline is a subcommand
        if cmdline:match("^Rocks[!]*%s+%w*$") then
            -- Filter subcommands that match
            local subcommand_keys = vim.tbl_keys(subcommand_tbl)
            return vim.iter(subcommand_keys)
                :filter(function(key)
                    return key:find(arg_lead) ~= nil
                end)
                :totable()
        end
    end,
    bang = true, -- If you want to support ! modifiers
})
```

#### :books: Further reading

- `:h lua-guide-commands-create`

## :keyboard: Keymaps

### :x: DON'T

...create any keymaps automatically (unless they are not controversial).
This can easily lead to conflicts.

### :x: DON'T

...define a fancy DSL for enabling keymaps via a `setup` function.

- You will have to implement and document it yourself.
- What if someone else comes up with a slightly different DSL?
  This will lead to inconsistencies and confusion.
- If a user has to call a `setup` function to set keymaps,
  it will cause an error if your plugin is not installed or disabled.
- Neovim already has a built-in API for this.

### :white_check_mark: DO

...provide `:h <Plug>` mappings to allow users to define their own keymaps.

- It requires one line of code in user configs.
- Even if your plugin is not installed or disabled,
  creating the keymap won't lead to an error.

**Example:**

In your plugin:

```lua
vim.keymap.set("n", "<Plug>(MyPluginAction)", function() print("Hello") end, { noremap = true })
```

In the user's config:

```lua
vim.keymap.set("n", "<leader>h", "<Plug>(MyPluginAction)")
```

> [!NOTE]
>
> If you don't care about users who prefer vimscript for configuration,
> you can also just expose a lua API.

## :zap: Initialization

### :x: DON'T

...force users to call a `setup` function
in order to be able to use your plugin.

> [!WARNING]
>
> This one often sparks heated debates.
> I have written in detail about the various reasons 
> why this is an anti pattern [here](https://mrcjkb.dev/posts/2023-08-22-setup.html).
>
> - If you still disagree, feel free to open an issue.

These are the rare cases in which a `setup` function 
for initialization could be useful:

- You want your plugin to be compatible with Neovim <= 0.6.
- *And* your plugin is actually multiple plugins in a monorepo.
- *Or* you're integrating with another plugin that *forces* you to do so.

### :white_check_mark: DO

- Cleanly separate configuration and initialization.
- Automatically initialize your plugin *(smartly)*,
  with minimal impact on startup time (see the next section).

## :sleeping_bed: Lazy loading

### :x: DON'T

...rely on plugin managers to take care of lazy loading for you.

- Making sure a plugin doesn't unnecessarily impact startup time
  should be the responsibility of plugin authors, not users.
- A plugin's functionality may evolve over time, potentially
  leading to breakage if it's the user who has to worry about
  lazy loading.
- A plugin that implements its own lazy initialization properly
  will likely have less overhead than the mechanisms used by a
  plugin manager or user to load that plugin lazily.

### :white_check_mark: DO

...think carefully about when which parts of your plugin need to be loaded.

**Is there any functionality that is specific to a filetype?**

- Put your initialization logic in a `ftplugin/{filetype}.lua` script.
- See `:h filetype`.

**Example:**

```lua
-- ftplugin/rust.lua
if not _G.did_my_rust_plugin_init then
    -- Initialise
end
_G.did_my_rust_plugin_init = true

local bufnr = vim.api.nvim_get_current_buf()
-- do something specific to this buffer, e.g. add a <Plug> mapping or create a command
vim.keymap.set("n", "<Plug>(MyPluginBufferAction)", function() 
    print("Hello")
end, { noremap = true, buffer = bufnr, })
```

**Is your plugin *not* filetype-specific, but it likely
won't be needed every single time a user opens a Neovim session?**

Don't eagerly `require` your lua modules.

**Example:**

Instead of:

```lua
local foo = require("foo")
vim.api.nvim_create_user_command("MyCommand", function()
    foo.do_something()
end, {
  -- ...
})
```

...which will eagerly load the `foo` module,
and any modules it eagerly imports, you can lazy load it
by moving the `require` into the command's implementation.

```lua
vim.api.nvim_create_user_command("MyCommand", function()
    local foo = require("foo")
    foo.do_something()
end, {
  -- ...
})
```

> [!TIP]
>
> For a Vimscript equivalent to `require`, see `:h autoload`.

> [!NOTE]
>
> - What about eagerly creating user commands at startup?
> - Wouldn't it be better to rely on a plugin manager to lazy load my plugin
>   via a user command and/or autocommand?
>
> No! To be able to lazy load your plugin with a user command,
> a plugin manager [has to itself create a user command](https://github.com/folke/lazy.nvim/blob/e44636a43376e8a1e851958f7e9cbe996751d59f/lua/lazy/core/handler/cmd.lua#L16).
> This helps for plugins that don't implement proper lazy loading,
> but it just adds overhead for those that do.
> The same applies to [autocommands](https://github.com/folke/lazy.nvim/blob/e44636a43376e8a1e851958f7e9cbe996751d59f/lua/lazy/core/handler/event.lua#L68),
> [keymaps](https://github.com/folke/lazy.nvim/blob/e44636a43376e8a1e851958f7e9cbe996751d59f/lua/lazy/core/handler/keys.lua#L112),
> etc.

## :wrench: Configuration

### :white_check_mark: DO

...use [LuaCATS annotations](https://luals.github.io/wiki/annotations/)
to make your API play nicely with lua-language-server, while
providing type safety.

One of the largest foot guns in Lua is `nil`.
You should avoid it in your internal configuration.
On the other hand, users don't want to have to set every possible field.
It is convenient for them to provide a default configuration and merge it
with an override table.

This is a common practice:

```lua
---@class myplugin.Config
---@field do_something_cool boolean
---@field strategy "random" | "periodic"

---@type myplugin.Config
local default_config = {
    do_something_cool = true,
    strategy = "random",
}

-- could also be passed in via a function. But there's no real downside to using `vim.g` or `vim.b`.
local user_config = ...
local config = vim.tbl_deep_extend("force", default_config, user_config or {})
return config
```

In this example, a user can override only individual configuration fields:

```lua
{
    strategy = "periodic"
}
```

...leaving the unset fields as their default.
However, if they have lua-language-server configured to pick up your plugin
(for example, using [neodev.nvim](https://github.com/folke/neodev.nvim)),
it will show them a warning like this:

```lua
{ -- ⚠ Missing required fields in type `myplugin.Config`: `do_something_cool`
    strategy = "periodic"
}
```

To mitigate this, you can split configuration *option* declarations
and internal configuration *values*.

This is how I like to do it:

```lua
-- config/meta.lua

---@class myplugin.Config
---@field do_something_cool? boolean (optional) Notice the `?`
---@field strategy? "random" | "periodic" (optional)

-- Side note: I prefer to use `vim.g` or `vim.b` tables (:h lua-vim-variables).
-- You can also use a lua function but there's no real downside to using `vim.g` or `vim.b`
-- and it doesn't throw an error if your plugin is not installed.
-- This annotation says that`vim.g.my_plugin` can either be a `myplugin.Config` table, or
-- a function that returns one, or `nil` (union type).
---@type myplugin.Config | fun():myplugin.Config | nil
vim.g.my_plugin = vim.g.my_plugin

--------------------------------------------------------------
-- config/internal.lua

---@class myplugin.InternalConfig
local default_config = {
    ---@type boolean
    do_something_cool = true,
    ---@type "random" | "periodic"
    strategy = "random",
}

local user_config = type(vim.g.my_plugin) == "function" and vim.g.my_plugin() or vim.g.my_plugin or {}

---@type myplugin.InternalConfig
local config = -- ...merge configs
```

> [!IMPORTANT]
>
> This does have some downsides:
>
> - You have to maintain two configuration types.
> - As this is fairly uncommon, first time contributors will often overlook one
>   of the configuration types.
>
> Since this provides increased type safety for both the plugin
> and the user's config, I believe it is well worth the slight inconvenience.

### :white_check_mark: DO

...validate configs.

Once you have merged the default configuration with the user's config,
you should validate configs.

Validations could include:

- Correct types, see `:h vim.validate`
- Unknown fields in the user config (e.g. due to typos).
  This can be tricky to implement, and may be better suited for
  a health check, to reduce overhead.

> [!WARNING]
>
> `vim.validate` will `error` if it fails a validation.

Because of this, I like to wrap it with `pcall`,
and add the path to the field in the config
table to the error message:

```lua
---@param path string The path to the field being validated
---@param tbl table The table to validate
---@see vim.validate
---@return boolean is_valid
---@return string|nil error_message
local function validate_path(path, tbl)
  local ok, err = pcall(vim.validate, tbl)
  return ok or false, path .. "." .. err
end
```

The function can be called like this:

```lua
---@param cfg myplugin.InternalConfig
---@return boolean is_valid
---@return string|nil error_message
function validate(cfg)
    return validate_path("vim.g.my_plugin", {
        do_something_cool = { cfg.do_something_cool, "boolean" },
        strategy = { cfg.strategy, "string" },
    })
end
```

And invalid config will result in an error message like
`"vim.g.my_plugin.strategy: expected string, got number"`.

By doing this, you can use the validation with both 
`:h vim.notify` and `:h vim.health`.

## :stethoscope: Troubleshooting

### :white_check_mark: DO

...provide health checks in `lua/{plugin}/health.lua`.

Some things to validate:

- User configuration
- Proper initialization
- Presence of lua dependencies
- Presence of external dependencies

#### :books: Further reading

- `:h vim.health`

## :hash: Versioning and releases

### :x: DON'T

...use [0ver](https://0ver.org/) or omit versioning completely,
e.g. because you believe doing so is a commitment to stability.

> [!TIP]
>
> Doing this won't make people any happier about breaking changes.

### :white_check_mark: DO

...use [SemVer](https://semver.org/) to properly communicate
bug fixes, new features, and breaking changes.

#### :books: Further reading

- [Just use Semantic Versioning](https://vhyrro.github.io/posts/versioning/).

### :white_check_mark: DO

...automate versioning and releases, and publish to luarocks.org.

#### :books: Further reading

- [rocks.nvim/Introduction](https://github.com/nvim-neorocks/rocks.nvim?tab=readme-ov-file#moon-introduction)
- [Luarocks :purple_heart: Neovim](https://github.com/nvim-neorocks/sample-luarocks-plugin)

#### :hammer_and_wrench: Tools

- [luarocks-tag-release](https://github.com/marketplace/actions/luarocks-tag-release)
- [release-please-action](https://github.com/googleapis/release-please-action)
- [semantic-release](https://github.com/semantic-release/semantic-release)

## :notebook: Documentation

### :white_check_mark: DO

...provide vimdoc, so that users can read your plugin's documentation in Neovim,
by entering `:h {plugin}`.

### :x: DON'T

...simply dump generated references in your `doc` directory.

#### :hammer_and_wrench: Tools

- [panvimdoc](https://github.com/kdheepak/panvimdoc)
- [lemmy-help](https://github.com/numToStr/lemmy-help)

> [!IMPORTANT]
>
> `lemmy-help` is a nice tool, but it hasn't been maintained in years.
> It is no longer fully compatible with LuaCATS, which has diverged
> from EmmyLua.

#### :books: Further reading

- [Diátaxis - A systematic approach to technical documentation authoring](https://diataxis.fr/)

## :test_tube: Testing

### :white_check_mark: DO

...automate testing as much as you can.

### :x: DON'T

...use plenary.nvim for testing.

Historically, `plenary.test` has been very popular for testing,
because there was no convenient way for using Neovim as a lua interpreter.
That has changed with the introduction of `nvim -l` in Neovim 0.9.

While plenary.nvim is still being maintained, much of its functionality
is [gradually being upstreamed into Neovim or moved into other libraries](https://github.com/nvim-telescope/telescope.nvim/issues/2552).

### :white_check_mark: DO

...use [busted](https://github.com/lunarmodules/busted) for testing,
which is a lot more powerful. 

> [!NOTE]
> 
> plenary.nvim bundles a *limited subset* of luassert.

#### :books: Further reading

- [Using Neovim as Lua interpreter with Luarocks](https://zignar.net/2023/01/21/using-luarocks-as-lua-interpreter-with-luarocks/)
- [Testing Neovim plugins with Busted](https://hiphish.github.io/blog/2024/01/29/testing-neovim-plugins-with-busted/)
- [Test your Neovim plugins with luarocks & busted](https://mrcjkb.dev/posts/2023-06-06-luarocks-test.html)
- [Debugging Lua in Neovim](https://zignar.net/2023/06/10/debugging-lua-in-neovim/)

#### :hammer_and_wrench: Tools

- [`nlua`](https://github.com/mfussenegger/nlua)
- [`neorocksTest`](https://github.com/nvim-neorocks/neorocks) (for Nix users)
- [Neotest](https://github.com/nvim-neotest/neotest) adapters:
  - [`HiPhish/neotest-busted`](https://gitlab.com/HiPhish/neotest-busted)
  - [`MisanthropicBit/neotest-busted`](https://github.com/MisanthropicBit/neotest-busted)<|MERGE_RESOLUTION|>--- conflicted
+++ resolved
@@ -148,11 +148,7 @@
     local args = #fargs > 1 and vim.list_slice(fargs, 2, #fargs) or {}
     local subcommand = subcommand_tbl[subcommand_key]
     if not subcommand then
-<<<<<<< HEAD
         vim.notify("Rocks: Unknown command: " .. subcommand_key, vim.log.levels.ERROR)
-=======
-        vim.notify("Rocks: Unknown command: " .. subcommand, vim.log.levels.ERROR)
->>>>>>> 9dab1c66
         return
     end
     -- Invoke the subcommand
